--- conflicted
+++ resolved
@@ -33,17 +33,10 @@
 
     def build_hash_cache(self, report: Callable[[str, str, float], None]):
 
-<<<<<<< HEAD
-        icon_root = Path(self.app_config["icon_dir"])
+        icon_dir = Path(self.app_config["icon_dir"])
         cache_dir = Path(self.app_config["cache_dir"])
         
-        hash_index = HashIndex(icon_root, cache_dir, match_size=(16, 16), empty=True)
-=======
-        cache_dir = Path(self.app_config["cache_dir"])
-        icon_dir = Path(self.app_config["icon_dir"])
-        
-        hash_index = HashIndex(icon_dir, match_size=(16, 16), empty=True, cache_file=cache_dir / "hash_cache.json")
->>>>>>> cb996ba1
+        hash_index = HashIndex(icon_dir, cache_dir, match_size=(16, 16), empty=True)
         
         overlays = load_overlays(self.app_config["overlay_dir"])  # Must return dict of overlay -> RGBA overlay np.array
         
