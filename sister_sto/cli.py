import importlib, sys

import os
import sys
import time
load_start_time = time.time()

import argparse
import cv2
import traceback
import multiprocessing

from functools import partial
from tqdm import tqdm
from collections import defaultdict
from pathlib import Path
from pprint import pprint
from logging import getLogger

from sister_sto.pipeline.pipeline import build_default_pipeline, PipelineState
from sister_sto.exceptions import SISTERError, PipelineError, StageError
from sister_sto.log_config import setup_console_logging

from sister_sto.utils.hashindex import HashIndex
from sister_sto.utils.image import load_image, load_overlays

import traceback

logger = getLogger(__name__)   

_progress_bars = {}
_prev_percents = defaultdict(int)

def on_progress(stage, substage, pct, ctx):
    # on any 0.0, reset the progress bar
    if pct == 0.0:
        old = _progress_bars.pop(stage, None)
        if old:
            old.close()
        bar = tqdm(total=100, desc=stage, bar_format='{l_bar}{bar}|', leave=False)
        _progress_bars[stage] = bar
        _prev_percents[stage] = 0

    bar = _progress_bars.get(stage)
    if not bar:
        return ctx

    # normalize 0–1 or 0–100 -> integer 0–100
    new_pct = int(pct * 100) if pct <= 1 else int(pct)
    delta   = new_pct - _prev_percents[stage]
    if delta > 0:
        bar.update(delta)
        _prev_percents[stage] = new_pct

    if substage:
        bar.set_description(f"{stage}[{substage}]")
    bar.refresh()
    return ctx


def on_stage_start(stage, ctx): 
    return #print(f"[Callback] [on_stage_start] [{stage}]")

def handle_test_instrumentation_stage(stage: str, ctx, output, collector):
    """Handle test instrumentation data collection for a pipeline stage."""
    if not collector:
        return

    if stage == 'locate_labels':
        # Process all labels from all screenshots
        all_labels = []
        all_positions = []
        for screenshot_labels in ctx.labels_list:
            all_labels.extend(list(screenshot_labels.keys()))
            all_positions.extend([{
                "x": label["top_left"][0],
                "y": label["top_left"][1],
                "width": label["top_right"][0] - label["top_left"][0],
                "height": label["bottom_left"][1] - label["top_left"][1]
            } for label in screenshot_labels.values()])
        
        collector.record_labels(
            labels=all_labels,
            positions=all_positions
        )
    elif stage == 'classify_layout':
        collector.record_classification(
            classification=ctx.classification["build_type"],
            confidence=ctx.classification.get("confidence", 0.0)
        )
    elif stage == 'locate_icon_groups':
        collector.record_icon_groups(ctx.icon_groups)
    elif stage == 'locate_icon_slots':
        # Filter out ROI field from each slot before recording
        filtered_output = {}
        for group, slots in output.items():
            filtered_output[group] = []
            for slot in slots:
                filtered_slot = {k: v for k, v in slot.items() if k != 'ROI'}
                filtered_output[group].append(filtered_slot)
        collector.record_icon_slots(filtered_output)
    elif stage == 'prefilter_icons':
        matches = []
        filtered_matches = []
        for icon_group, slots in output.items():
            for slot_idx, slot_matches in slots.items():
                matches.extend(slot_matches)
                filtered_matches.extend([m for m in slot_matches if m.get("filtered", False)])
        collector.record_prefilter_matches(matches, filtered_matches)
    elif stage == 'detect_icon_overlays':
        overlays = []
        for icon_group_dict in output.values():
            for slot_items in icon_group_dict.values():
                for item in slot_items:
                    if item.get("overlay") != "common":
                        overlays.append(item)
        collector.record_overlays(overlays)
    elif stage == 'detect_icons':
        matches = []
        ssim_scores = []
        for icon_group in output:
            for slot in output[icon_group]:
                for match in output[icon_group][slot]:
                    matches.append(match)
                    if "ssim_score" in match:
                        ssim_scores.append(match["ssim_score"])
        collector.record_icon_matches(matches, ssim_scores)
    elif stage == 'output_transformation':
        collector.record_transformations(
            output.get("transformations_applied", []),
            output.get("matches", {})
        )

def on_stage_complete(stage, ctx, output, test_collector=None):
    bar = _progress_bars.pop(stage, None)
    if bar:
        # if we never actually hit 100 inside on_progress, finish it now
        prev = _prev_percents[stage]
        if prev < bar.total:
            bar.update(bar.total - prev)
        bar.close()

    # Handle test instrumentation if enabled
    handle_test_instrumentation_stage(stage, ctx, output, test_collector)

    if stage == 'locate_labels':
        tqdm.write(f"[Callback] [on_stage_complete] [{stage}] Found {sum(len(label) for label in ctx.labels_list)} labels")
        return
    elif stage == 'locate_icon_groups':
        tqdm.write(f"[Callback] [on_stage_complete] [{stage}] Found {len(ctx.icon_groups)} icon groups")
        return
    elif stage == 'classify_layout':
        tqdm.write(f"[Callback] [on_stage_complete] [{stage}] Detected build type: {ctx.classification["build_type"]}")   
        return
    elif stage == 'crop_label_regions':
        tqdm.write(f"[Callback] [on_stage_complete] [{stage}] Cropped {sum(len(label) for label in ctx.labels_list)} labels")
        return
    elif stage == 'locate_icon_slots':
        tqdm.write(f"[Callback] [on_stage_complete] [{stage}] Found {sum(len(icon_group) for icon_group in output.values())} icon slots") #
        return
    elif stage == 'detect_icon_overlays':
        tqdm.write(f"[Callback] [on_stage_complete] [{stage}] Matched {sum(1 for icon_group_dict in output.values() for slot_items in icon_group_dict.values() for item in slot_items if item.get("overlay") != "common")} icon overlays")
        return
    elif stage == 'detect_icons':
        methods = {}
        match_count = 0
        for icon_group in output.keys():
            for slot in output[icon_group].keys():
                match_count += len(output[icon_group][slot])
                for candidate in output[icon_group][slot]:
                    method = candidate["method"]
                    methods[candidate["method"]] = (
                        methods.get(candidate["method"], 0) + 1
                    )
        tqdm.write(f"[Callback] [on_stage_complete] [{stage}] Matched {match_count} icons in total")
        for method, count in methods.items():
            tqdm.write(f"[Callback] [on_stage_complete] [{stage}] Matched {count} icons with {method}")
        
        return
    elif stage == 'prefilter_icons':
        tqdm.write(f"[Callback] [on_stage_complete] [{stage}] Found {sum(len(slots) for icon_group in output.values() for slots in icon_group.values())} potential matches")
        return
    elif stage == 'load_icons':
        tqdm.write(f"[Callback] [on_stage_complete] [{stage}] Loaded icons")
        return
    elif stage == 'output_transformation':
        #tqdm.write(f"[Callback] [on_stage_complete] [{stage}]")
        return
    else:
        tqdm.write(f"[Callback] [on_stage_complete] [{stage}] complete") 
    
    #print(f"[Callback] [on_stage_complete] [{stage}] Output: {output}")
    tqdm.write(f"[Callback] [on_stage_complete] [{stage}] Pretty output: ")
    pprint(output)


def on_task_start(task, ctx): 
    return #print(f"[Callback] [on_task_start] [{task}]")

def on_task_complete(task, ctx, output):
    bar = _progress_bars.pop(task, None)
    if bar:
        # if we never actually hit 100 inside on_progress, finish it now
        prev = _prev_percents[task]
        if prev < bar.total:
            bar.update(bar.total - prev)
        bar.close()

    if task == 'app_init':
        tqdm.write(f"[Callback] [on_task_complete] [{task}] Initialized")
        return
    elif task == 'start_executor_pool':
        tqdm.write(f"[Callback] [on_task_complete] [{task}] Started executor pool ({ctx.executor_pool_total} workers)")
        return
    elif task == 'stop_executor_pool':
        tqdm.write(f"[Callback] [on_task_complete] [{task}] Stopped executor pool")
        return
    elif task == 'build_hash_cache':
        tqdm.write(f"[Callback] [on_task_complete] [{task}] Built hash cache ({ctx.hashed_items} items)")
        return
    else:
        tqdm.write(f"[Callback] [on_task_complete] [{task}] complete") 
    
    #print(f"[Callback] [on_task_complete] [{stage}] Output: {output}")
    tqdm.write(f"[Callback] [on_task_complete] [{task}] Pretty output: ")
    pprint(output)

def on_interactive(stage, ctx): return ctx  # no-op


def handle_test_instrumentation_complete(ctx, output, all_results, save_dir, save_file, collector):
    """Handle test instrumentation data saving at pipeline completion."""
    if collector:
        output_file = Path(save_dir) / f"{save_file}_test_data.json"
        print(f"Saving test instrumentation data to {output_file}")
        collector.save(output_file)

def on_pipeline_complete(ctx, output, all_results, save_dir, save_file, test_collector=None): 
    # Get the matches from the output transformation stage results
    # output = {}
    # if 'output_transformation' in results:
    #     output = results['output_transformation']
    # elif hasattr(ctx, 'output') and isinstance(ctx.output, dict):
    #     output = ctx.output
    #pprint(all_results) 
    #pprint(output)

    if not isinstance(output, dict):
        logger.error("Pipeline output is not a dictionary")
        return

    if "matches" not in output:
        logger.error("Pipeline output does not contain matches")
        return

    success, result = save_match_summary(save_dir, save_file, output["matches"])
    tqdm.write(f"[Callback] [on_pipeline_complete] Pipeline is complete. Saved: {success} File: {result}")

    # Handle test instrumentation if enabled
    handle_test_instrumentation_complete(ctx, output, all_results, save_dir, save_file, test_collector)

    #print(f"[Callback] [on_pipeline_complete] Output: {ctx}")

    #print(f"[Callback] [on_pipeline_complete] Pretty output: ")
    #pprint(output['matches'])
    #pprint(output['detected_overlays'])


def on_error(err): 
    print(f"[Callback] [on_error] {err}")
    traceback.print_exc()

def on_metrics_complete(metrics): 
    #print(f"[Callback] [on_metrics] {metrics}")
    for metric in metrics:
        if not metric['name'].endswith('_complete') and not metric['name'].endswith('_interactive'):
            print(f"[Callback] [on_metrics] {"\t" if not metric['name'].startswith('pipeline') else ""}{metric['name']} took {metric['duration']:.2f} seconds")

def save_match_summary(output_dir, output_prefix, matches):
    """
    Save the match results to a text file, deduping any runner-ups
    that end up with the same item_name (keeping only the top score).
    """
    output_file = Path(output_dir) / f"{output_prefix}_matches.txt"

    with open(output_file, "w", encoding="utf-8") as f:
        for icon_group, slots in sorted(matches.items()):
            f.write(f"=== Icon Group: {icon_group} ===\n")
            for slot_idx, slot_matches in sorted(slots.items()):
                f.write(f"  -- Slot {slot_idx} --\n")

                if not slot_matches:
                    f.write("    <no matches>\n\n")
                    continue

                # Detect hash-based methods
                first_method   = slot_matches[0].get("method", "")
                is_hash_method = first_method.startswith("hash")

                # Sort appropriately
                sorted_matches = sorted(
                    slot_matches,
                    key=lambda m: m.get("score", 0),
                    reverse=not is_hash_method
                )

                # Helpers to pull overlay info
                def get_overlay_scale(m):
                    det = m.get("detected_overlay")
                    if isinstance(det, (list, tuple)) and det:
                        return det[0].get("scale", 0.0)
                    return m.get("overlay_scale", 0.0)

                def get_overlay_name(m):
                    det = m.get("detected_overlay")
                    if isinstance(det, (list, tuple)) and det:
                        return det[0].get("overlay", "unknown")
                    return m.get("overlay", "unknown")

                # --- BEST match and its name(s) ---
                best = sorted_matches[0]
                best_meta = best.get("metadata", []) or [best]
                best_names = {
                    md.get("item_name", "<unknown>") for md in best_meta
                }

                if len(best_names) > 1:
                    display_best = "ANY OF\n\t- " + "\n\t- ".join(sorted(best_names)) + "\n\t"
                else:
                    display_best = next(iter(best_names))

                b_ovr = get_overlay_name(best)
                b_score = best.get("score", 0.0)
                b_scale = best.get("scale", 0.0)
                b_qs = get_overlay_scale(best)

                f.write(
                    f"    BEST: {display_best} ({b_ovr}) "
                    f"using {best.get('method','')} "
                    f"(score {b_score:.2f}, scale {b_scale:.2f}, "
                    f"overlay scale {b_qs:.2f})\n"
                )

                # --- COLLECT runners, skipping any whose name overlaps best_names ---
                runners = []
                for m in sorted_matches[1:]:
                    meta_list = m.get("metadata", []) or [m]
                    names = {md.get("item_name", "<unknown>") for md in meta_list}
                    # skip if any name is the same as best
                    if names & best_names:
                        continue

                    # build a stable display name
                    if len(names) > 1:
                        name_str = "ANY OF\n\t- " + "\n\t- ".join(sorted(names)) + "\n\t"
                    else:
                        name_str = next(iter(names))

                    runners.append((name_str, m))

                # --- DEDUPE runners by name_str, keeping only the highest-score one ---
                deduped = {}
                for name_str, m in runners:
                    score = m.get("score", 0.0)
                    prev = deduped.get(name_str)
                    if prev is None or score > prev.get("score", 0.0):
                        deduped[name_str] = m

                # If any remain, emit "Others:"
                if deduped:
                    f.write("    Others:\n")
                    # sort the deduped runners by descending score
                    for name_str, m in sorted(
                        deduped.items(),
                        key=lambda kv: kv[1].get("score", 0.0),
                        reverse=True
                    ):
                        ovr   = get_overlay_name(m)
                        sc    = m.get("score", 0.0)
                        sca   = m.get("scale", 0.0)
                        qs    = get_overlay_scale(m)
                        f.write(
                            f"      - {name_str} ({ovr}) using {m.get('method','')} "
                            f"(score {sc:.2f}, scale {sca:.2f}, overlay scale {qs:.2f})\n"
                        )

            f.write("\n")

    return True, output_file

def main():
    multiprocessing.freeze_support()

    start_time = time.time()

    p = argparse.ArgumentParser()
    p.add_argument("--config", dest="config_file", default="~/.sister_sto/config/config.yaml", help="Path to a custom config file. Will be merged with default config and ~/.sister_sto/config/config.yaml.")
    p.add_argument("--data-dir", default="~/.sister_sto", help="Directory containing STO data. Defaults to '.sister_sto' in user home directory.")
    p.add_argument("--log-dir", default="log", help="Directory to write logfile to. Defaults to 'log' in data-dir directory.")
    p.add_argument("--icon-dir", default="icons", help="Directory containing downloaded icons. Defaults to 'icons' in data-dir directory.")
    p.add_argument("--overlay-dir", default="overlays", help="Directory containing icon overlay images. Defaults to 'overlays' in data-dir directory.")
    p.add_argument("--output-dir", default="./", help="Directory to store output summaries. Defaults to current directory.")
    p.add_argument("--log-level", default="WARNING", help="Log level: DEBUG, VERBOSE, INFO, WARNING, ERROR")
    p.add_argument("--download", action="store_true", help="Download icon data from STO Wiki. Exit after.")
    p.add_argument("--build-hash-cache", action="store_true", help="Build a hash (phash, dhash) cache for all icons.")
    p.add_argument("--gpu", action="store_true", help="Enable GPU usage for OCR.")
    p.add_argument("--no-resize", action="store_true", help="Disable image downscaling to 1920x1080. Downscales only if screenshot is greater than 1920x1080.")
    p.add_argument("--screenshot", "-s", nargs="+", help="Path to screenshot")
    p.add_argument("--output", "-o", help="Output file prefix to save match summary to. Defaults to stem of the first screenshot.")
    p.add_argument("--write-test-data", action="store_true", help="Write pipeline test data to {output_prefix}_test_data.json")

    args = p.parse_args()

<<<<<<< HEAD
    # if args.output is not specifed, take the stem of the first screenshot
    if args.output is None and args.screenshot and len(args.screenshot) > 0:
        args.output = Path(args.screenshot[0]).stem

=======
    # Set up console logging with the specified log level
    setup_console_logging(args.log_level)

    # Base config with CLI-specific settings
>>>>>>> 3f565176
    config = {
        "debug": True,
        "locate_labels": {
            "gpu": args.gpu
        },
<<<<<<< HEAD

        "prefilter_icons": {
            "method": "hash"
        },

        "output_transformation": {
            "transformations_enabled_list": [
                "BACKFILL_MATCHES_WITH_PREFILTERED" # If no matches are found for a given slot, this transformation will merge any prefiltered icons into the output
            ]
        },

        "crop_label_regions": {
            "participate_learning_data_acquisition": True,
            "label_output_dir": str(Path(args.output_dir) / "label_output" / args.output if args.output else Path(args.output_dir) / "label_output")
        },

        "engine": "phash",
=======
>>>>>>> 3f565176
        "data_dir": args.data_dir,
        "log_level": args.log_level  # CLI log level will override config file if specified
    }

    # Add config file path if specified
    if args.config_file:
        config["config_file"] = args.config_file

    # Add any explicitly set directory paths from command line
    path_args = [
        "log_dir",
        "icon_dir",
        "overlay_dir",
        "cache_dir",
        "cargo_dir",
        "output_dir",
    ]

    args_dict = vars(args)
    for path_arg in path_args:
        if path_arg not in args_dict:
            continue
        
        if args_dict[path_arg] != p.get_default(path_arg):
            config[path_arg] = args_dict[path_arg]
    

    # Initialize test instrumentation if enabled
    test_collector = None
    if args.write_test_data:
        from sister_sto.utils.test_instrumentation import TestInstrumentationCollector
        test_collector = TestInstrumentationCollector()
        test_collector.record_input(args.screenshot, config)

    # bind callbacks with their arguments and test collector
    bound_on_stage_complete = partial(on_stage_complete, test_collector=test_collector)
    bound_on_pipeline_complete = partial(
        on_pipeline_complete, 
        save_dir=args.output_dir, 
        save_file=args.output,
        test_collector=test_collector
    )

    try:
        import sys

        pipeline = build_default_pipeline(
            on_progress, 
            on_interactive, 
            on_error, 
            config=config, 
            on_metrics_complete=on_metrics_complete, 
            on_stage_start=on_stage_start, 
            on_stage_complete=bound_on_stage_complete, 
            on_task_start=on_task_start, 
            on_task_complete=on_task_complete, 
            on_pipeline_complete=bound_on_pipeline_complete
        )

        if args.download or args.build_hash_cache:
            if args.download:
                print("Downloading icon data from STO Wiki...")
                result: PipelineState = pipeline.execute_task("download_all_icons")

            if args.build_hash_cache:
                print("Building Hash cache...")
                result: PipelineState = pipeline.execute_task("build_hash_cache")

            sys.exit(0)
        
        if args.screenshot is None:
            p.print_help()
            sys.exit(1)

        images = [
            load_image(path, resize_fullhd=not args.no_resize)
            for path in args.screenshot
        ]
        
        if images is None:
            raise RuntimeError("Could not read image")

        pipeline.startup()
        result: PipelineState = pipeline.run(images)
        pipeline.shutdown()
        # save_match_summary(args.output_dir, args.output, result[1]["detect_icons"])
    except SISTERError as e:
        print(e)
        import sys
        sys.exit(1)

    end_time = time.time()
    #print(f"[sister-cli.py] Python dependencies load time: {start_time - load_start_time}")
    print(f"[sister-cli.py] Total time: {end_time - start_time}")

if __name__ == "__main__":
    if hasattr(sys.stdout, "reconfigure"):
        sys.stdout.reconfigure(encoding="utf-8")
    else:
        # Fallback for older versions
        import io
        sys.stdout = io.TextIOWrapper(sys.stdout.buffer, encoding="utf-8")
        
    main()<|MERGE_RESOLUTION|>--- conflicted
+++ resolved
@@ -77,7 +77,7 @@
                 "y": label["top_left"][1],
                 "width": label["top_right"][0] - label["top_left"][0],
                 "height": label["bottom_left"][1] - label["top_left"][1]
-            } for label in screenshot_labels.values()])
+            } for label in [{k: v for k, v in label.items() if k != 'roi_data'} for label in screenshot_labels.values()]])
         
         collector.record_labels(
             labels=all_labels,
@@ -89,7 +89,18 @@
             confidence=ctx.classification.get("confidence", 0.0)
         )
     elif stage == 'locate_icon_groups':
-        collector.record_icon_groups(ctx.icon_groups)
+        # Filter out roi_data field from groups before recording
+        filtered_groups = {}  # Changed from list to dict since groups is a dict
+        for group_name, group_data in ctx.icon_groups.items():
+            if isinstance(group_data, dict) and 'Label' in group_data:
+                # Deep copy the Label dict without roi_data
+                filtered_groups[group_name] = {
+                    'Label': {k: v for k, v in group_data['Label'].items() if k != 'roi_data'}
+                }
+            else:
+                # If it's not a dict with Label, keep as is
+                filtered_groups[group_name] = group_data
+        collector.record_icon_groups(filtered_groups)
     elif stage == 'locate_icon_slots':
         # Filter out ROI field from each slot before recording
         filtered_output = {}
@@ -232,7 +243,7 @@
     """Handle test instrumentation data saving at pipeline completion."""
     if collector:
         output_file = Path(save_dir) / f"{save_file}_test_data.json"
-        print(f"Saving test instrumentation data to {output_file}")
+        print(f"[Callback] [on_pipeline_complete::handle_test_instrumentation_complete] Saving test instrumentation data to {output_file}")
         collector.save(output_file)
 
 def on_pipeline_complete(ctx, output, all_results, save_dir, save_file, test_collector=None): 
@@ -411,42 +422,19 @@
 
     args = p.parse_args()
 
-<<<<<<< HEAD
-    # if args.output is not specifed, take the stem of the first screenshot
-    if args.output is None and args.screenshot and len(args.screenshot) > 0:
-        args.output = Path(args.screenshot[0]).stem
-
-=======
     # Set up console logging with the specified log level
     setup_console_logging(args.log_level)
 
     # Base config with CLI-specific settings
->>>>>>> 3f565176
     config = {
         "debug": True,
         "locate_labels": {
             "gpu": args.gpu
         },
-<<<<<<< HEAD
-
-        "prefilter_icons": {
-            "method": "hash"
-        },
-
-        "output_transformation": {
-            "transformations_enabled_list": [
-                "BACKFILL_MATCHES_WITH_PREFILTERED" # If no matches are found for a given slot, this transformation will merge any prefiltered icons into the output
-            ]
-        },
-
         "crop_label_regions": {
             "participate_learning_data_acquisition": True,
             "label_output_dir": str(Path(args.output_dir) / "label_output" / args.output if args.output else Path(args.output_dir) / "label_output")
         },
-
-        "engine": "phash",
-=======
->>>>>>> 3f565176
         "data_dir": args.data_dir,
         "log_level": args.log_level  # CLI log level will override config file if specified
     }
@@ -472,7 +460,10 @@
         
         if args_dict[path_arg] != p.get_default(path_arg):
             config[path_arg] = args_dict[path_arg]
-    
+
+    # if args.output is not specifed, take the stem of the first screenshot
+    if args.output is None and args.screenshot and len(args.screenshot) > 0:
+        args.output = Path(args.screenshot[0]).stem
 
     # Initialize test instrumentation if enabled
     test_collector = None
