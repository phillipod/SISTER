--- conflicted
+++ resolved
@@ -1,11 +1,7 @@
 import os
 from datetime import datetime
-<<<<<<< HEAD
-from flask import Flask, render_template, request, flash, redirect, url_for, session
+from flask import Flask, render_template, request, flash, redirect, url_for, session, jsonify
 import magic
-=======
-from flask import Flask, render_template, request, flash, redirect, url_for, session, jsonify
->>>>>>> d2cc1dc4
 from werkzeug.utils import secure_filename
 from flask_wtf import FlaskForm
 from wtforms import StringField, BooleanField
